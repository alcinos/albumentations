--- conflicted
+++ resolved
@@ -1586,13 +1586,6 @@
     return bbox
 
 
-<<<<<<< HEAD
-def keypoint_vflip(kp, rows, cols):
-    """Flip a keypoint vertically around the x-axis."""
-    x, y, angle, scale = kp
-    angle = -angle
-    return [x, (rows - 1) - y, angle, scale]
-=======
 @angle_2pi_range
 def keypoint_vflip(keypoint, rows, cols):
     """Flip a keypoint vertically around the x-axis.
@@ -1606,10 +1599,8 @@
         tuple: A keypoint `(x, y, angle, scale)`.
 
     """
-    x, y, angle, scale = keypoint[:4]
-    c = math.cos(angle)
-    s = math.sin(angle)
-    angle = math.atan2(-s, c)
+    x, y, angle, scale = kp
+    angle = -angle
     return x, (rows - 1) - y, angle, scale
 
 
@@ -1621,25 +1612,14 @@
         keypoint (tuple): A keypoint `(x, y, angle, scale)`.
         rows (int): Image height.
         cols (int): Image width.
->>>>>>> e2cd2aa4
 
     Returns:
         tuple: A keypoint `(x, y, angle, scale)`.
 
-<<<<<<< HEAD
-def keypoint_hflip(kp, rows, cols):
-    """Flip a keypoint horizontally around the y-axis."""
+    """
     x, y, angle, scale = kp
     angle = math.pi - angle
-    return [(cols - 1) - x, y, angle, scale]
-=======
-    """
-    x, y, angle, scale = keypoint[:4]
-    c = math.cos(angle)
-    s = math.sin(angle)
-    angle = math.atan2(s, -c)
     return (cols - 1) - x, y, angle, scale
->>>>>>> e2cd2aa4
 
 
 def keypoint_flip(keypoint, d, rows, cols):
