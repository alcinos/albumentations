import random

import cv2

__all__ = ['to_tuple', 'BasicTransform', 'DualTransform', 'ImageOnlyTransform', 'NoOp']


def to_tuple(param, low=None):
    if isinstance(param, (list, tuple)):
        return tuple(param)
    elif param is not None:
        if low is None:
            return -param, param
        return (low, param) if low < param else (param, low)
    else:
        return param


class BasicTransform(object):
    def __init__(self, always_apply=False, p=0.5):
        self.p = p
        self.always_apply = always_apply
        self._additional_targets = {}

    def __call__(self, **kwargs):
        if (random.random() < self.p) or self.always_apply:
            params = self.get_params()
            params = self.update_params(params, **kwargs)
            if self.targets_as_params:
                targets_as_params = {k: kwargs[k] for k in self.targets_as_params}
                params_dependent_on_targets = self.get_params_dependent_on_targets(targets_as_params)
                params.update(params_dependent_on_targets)
            res = {}
            for key, arg in kwargs.items():
                if arg is not None:
                    target_function = self._get_target_function(key)
                    target_dependencies = {k: kwargs[k] for k in self.target_dependence.get(key, [])}
                    res[key] = target_function(arg, **dict(params, **target_dependencies))
                else:
                    res[key] = None
            return res
        return kwargs

    def _get_target_function(self, key):
        transform_key = key
        if key in self._additional_targets:
            transform_key = self._additional_targets.get(key, None)

        target_function = self.targets.get(transform_key, lambda x, **p: x)
        return target_function

    def apply(self, img, **params):
        raise NotImplementedError

    def get_params(self):
        return {}

    @property
    def targets(self):
        # you must specify targets in subclass
        # for example: ('image', 'mask')
        #              ('image', 'boxes')
        raise NotImplementedError

    def update_params(self, params, **kwargs):
        if hasattr(self, 'interpolation'):
            params['interpolation'] = self.interpolation
        params.update({'cols': kwargs['image'].shape[1], 'rows': kwargs['image'].shape[0]})
        return params

    @property
    def target_dependence(self):
        return {}

<<<<<<< HEAD
    def add_targets(self, additional_targets):
        """Add targets to transform them the same way as one of existing targets
        ex: {'target_image': 'image'}
        ex: {'obj1_mask': 'mask', 'obj2_mask': 'mask'}
        by the way you must have at least one object with key 'image'

        Args:
            additional_targets (dict): keys - new target name, values - old target name. ex: {'image2': 'image'}
        """
        self._additional_targets = additional_targets
=======
    @property
    def targets_as_params(self):
        return []

    def get_params_dependent_on_targets(self, params):
        raise NotImplementedError
>>>>>>> 95d5b657


class DualTransform(BasicTransform):
    """Transform for segmentation task."""

    @property
    def targets(self):
        return {'image': self.apply, 'mask': self.apply_to_mask, 'bboxes': self.apply_to_bboxes,
                'masks': self.apply_to_masks}

    def apply_to_bbox(self, bbox, **params):
        raise NotImplementedError

    def apply_to_bboxes(self, bboxes, **params):
        bboxes = [list(bbox) for bbox in bboxes]
        return [self.apply_to_bbox(bbox[:4], **params) + bbox[4:] for bbox in bboxes]

    def apply_to_mask(self, img, **params):
        return self.apply(img, **{k: cv2.INTER_NEAREST if k == 'interpolation' else v for k, v in params.items()})

    def apply_to_masks(self, masks, **params):
        return [self.apply_to_mask(mask, **params) for mask in masks]


class ImageOnlyTransform(BasicTransform):
    """Transform applied to image only."""

    @property
    def targets(self):
        return {'image': self.apply}


class NoOp(DualTransform):
    """Does nothing"""

    def apply_to_bbox(self, bbox, **params):
        return bbox

    def apply(self, img, **params):
        return img

    def apply_to_mask(self, img, **params):
        return img<|MERGE_RESOLUTION|>--- conflicted
+++ resolved
@@ -72,7 +72,6 @@
     def target_dependence(self):
         return {}
 
-<<<<<<< HEAD
     def add_targets(self, additional_targets):
         """Add targets to transform them the same way as one of existing targets
         ex: {'target_image': 'image'}
@@ -83,14 +82,13 @@
             additional_targets (dict): keys - new target name, values - old target name. ex: {'image2': 'image'}
         """
         self._additional_targets = additional_targets
-=======
+
     @property
     def targets_as_params(self):
         return []
 
     def get_params_dependent_on_targets(self, params):
         raise NotImplementedError
->>>>>>> 95d5b657
 
 
 class DualTransform(BasicTransform):
